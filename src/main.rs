#![warn(clippy::all)]

//! A tool for managing Minecraft server versions

pub(crate) mod app;
pub(crate) mod types;
pub(crate) mod utils;

use clap::error::ErrorKind;
use clap::{arg, command, crate_version, value_parser, ArgAction, ArgGroup, Command};
use color_eyre::eyre::{self, eyre, Result, WrapErr};
use is_terminal::IsTerminal;
use itertools::Itertools;

use crate::types::version::{GameVersion, VersionNumber};
use crate::utils::net::get_version_manifest;

#[tokio::main]
async fn main() -> Result<()> {
    color_eyre::install()?;

    let mut cmd = command!()
        .about("A tool for managing Minecraft versions")
        .version(crate_version!())
        .arg_required_else_help(true)
        .subcommand(
            Command::new("list")
                .about("List all available Minecraft versions")
                .arg(
                    arg!(-r --release "Only list release versions (default)")
                        .action(ArgAction::SetTrue),
                )
                .arg(
                    arg!(-p --"pre-release" "Only list pre-release versions")
                        .action(ArgAction::SetTrue),
                )
                .arg(arg!(-s --snapshot "Only list snapshot versions").action(ArgAction::SetTrue))
                .arg(arg!(-o --other "Only list other versions").action(ArgAction::SetTrue))
                .arg(arg!(-a --all "List all versions").action(ArgAction::SetTrue))
                .group(ArgGroup::new("filter").args([
                    "release",
                    "pre-release",
                    "snapshot",
                    "other",
                    "all",
                ])),
        )
        .subcommand(
            Command::new("info")
                .about("Get information about a Minecraft version")
                .arg(
                    arg!(-v --version <VERSION> "The version to get information about")
                        .required(true)
                        .value_parser(value_parser!(String)),
                ),
        )
        .subcommand(
            Command::new("install")
                .about("Install a Minecraft version")
                .after_help("Defaults to latest release version")
                .arg(
                    arg!(-v --version "The version(s) to install")
                        .action(ArgAction::Append)
                        .value_delimiter(',') // splits as argv regardless
                        .num_args(0..)
                        .value_parser(value_parser!(String)),
                ),
        )
        .subcommand(
            Command::new("run")
                .about("Run a Minecraft version")
                .after_help("Must be installed first")
                .arg(
                    arg!(-v --version <VERSION> "The version to run")
                        .required(true)
                        .value_parser(value_parser!(String)), // parse as String here, validate later
                ),
        );
    // .subcommand(Command::new("uninstall").about("Uninstall a Minecraft version"))

    let matches = cmd.get_matches_mut();

    // shared manifest between subcommands
    let manifest_thread = tokio::spawn(async move {
        let manifest = get_version_manifest().await?;
        Ok::<_, eyre::Report>(manifest)
    });

    if let Some(matches) = matches.subcommand_matches("list") {
        let versions = manifest_thread.await??.versions;
        let versions_filtered: Vec<&GameVersion> = if matches.get_flag("release") {
            versions.iter().filter(|v| v.id.is_release()).collect_vec()
        } else if matches.get_flag("pre-release") {
            versions
                .iter()
                .filter(|v| v.id.is_pre_release())
                .collect_vec()
        } else if matches.get_flag("snapshot") {
            versions.iter().filter(|v| v.id.is_snapshot()).collect_vec()
        } else if matches.get_flag("other") {
            versions.iter().filter(|v| v.id.is_other()).collect_vec()
        } else if matches.get_flag("all") {
            versions.iter().collect_vec()
        } else {
            versions.iter().filter(|v| v.id.is_release()).collect_vec()
        };

        if !std::io::stdout().is_terminal() {
            versions_filtered.iter().for_each(|v| println!("{}", v.id));
            return Ok(());
        }

        let term_width = match terminal_size::terminal_size() {
            Some((terminal_size::Width(w), _)) => {
                if w < 20 {
                    cmd.error(ErrorKind::Io, "Terminal width is too small")
                        .exit();
                }
                w as usize
            }
            _ => panic!("stdout is a terminal but has no size"),
        };
<<<<<<< HEAD

=======
        
>>>>>>> b3f2059a
        // Print a terminal table with tabulated data
        let max_len = versions_filtered
            .iter()
            .map(|v| v.id.to_string().len())
            .max()
            .expect("No versions found")
            + 1;

        // unwrap checked above
        for chunk in versions_filtered.chunks(term_width / (max_len + 1)) {
            let row = chunk
                .iter()
                .map(|v| format!("{:max_len$}", v.id.to_string()))
                .join(" ");
            println!("{}", row.trim());
        }
    } else if let Some(matches) = matches.subcommand_matches("info") {
        let manifest = manifest_thread.await??;
        let versions = manifest.versions;
        let version_ids = versions.iter().map(|v| &v.id).collect_vec();

        let version: VersionNumber = matches
            .get_one::<String>("version")
            .expect("No version provided")
            .parse()
            .expect("infallible");

        if !version_ids.contains(&&version) {
            cmd.error(
                ErrorKind::ValueValidation,
                format!("Invalid version: {}", version),
            )
            .exit();
        }

        let version = versions
            .iter()
            .find(|v| v.id == version)
            .expect("infallible"); // checked above

        let time_format = "%-d %B %Y at %-I:%M:%S%P UTC";
        let message = format!(
            "Version {} ({})\nReleased: {}\nLast updated: {}",
            version.id,
            version.release_type,
            version.release_time.format(time_format),
            version.time.format(time_format),
        );

        println!("{}", message);
    } else if let Some(matches) = matches.subcommand_matches("install") {
        let manifest = manifest_thread.await??;
        let versions = manifest.versions;
        let version_ids = versions.iter().map(|v| &v.id).collect_vec();
        let latest = manifest.latest;

        if let Some(matches) = matches.get_many::<String>("version") {
            let (valid, invalid): (Vec<_>, Vec<_>) = matches
                .into_iter()
                .map(|v| v.parse::<VersionNumber>().expect("infallible"))
                .partition(|v| version_ids.contains(&v));

            if valid.is_empty() {
                cmd.error(
                    ErrorKind::ValueValidation,
                    format!("No valid versions found (got {})", invalid.len()),
                )
                .exit();
            }

            let mut message = format!(
                "Installing {} version{}: {}",
                valid.len(),
                if valid.len() == 1 { "" } else { "s" },
                valid.iter().map(ToString::to_string).join(", ")
            );

            if !invalid.is_empty() {
                message.push_str(&format!(
                    " (skipped {} invalid version{}: {})",
                    invalid.len(),
                    if invalid.len() == 1 { "" } else { "s" },
                    invalid.iter().map(ToString::to_string).join(", ")
                ));
            }

            println!("{}\n", message);

            let to_install_versions = versions
                .iter()
                .filter(|v| valid.contains(&v.id))
                .collect_vec();

            app::install_versions(to_install_versions)
                .await
                .wrap_err("Error while installing multiple versions")?;
        } else {
            println!("Installing latest release version\n");
            let latest = versions
                .iter()
                .find(|v| v.id == latest.release)
                .ok_or_else(|| eyre!("No latest release version found"))?;

            app::install_versions(vec![latest])
                .await
                .wrap_err("Error while installing latest version")?;
        }
    } else if let Some(matches) = matches.subcommand_matches("run") {
        let version: VersionNumber = matches
            .get_one::<String>("version")
            .expect("No version provided")
            .parse()
            .expect("infallible");

        app::run_version(version)
            .await
            .wrap_err("Error while running server")?;
    };

    Ok(())
}<|MERGE_RESOLUTION|>--- conflicted
+++ resolved
@@ -120,11 +120,7 @@
             }
             _ => panic!("stdout is a terminal but has no size"),
         };
-<<<<<<< HEAD
-
-=======
         
->>>>>>> b3f2059a
         // Print a terminal table with tabulated data
         let max_len = versions_filtered
             .iter()
