--- conflicted
+++ resolved
@@ -10,13 +10,8 @@
 async_once = "0.2.6"
 bytes = "1.4.0"
 chrono = { version = "0.4.26", features = ["serde"] }
-<<<<<<< HEAD
-clap = { version = "4.3.1", features = ["derive"] }
+clap = { version = "4.3.2", features = ["derive"] }
 color-eyre = "0.6.2"
-=======
-clap = { version = "4.3.2", features = ["derive"] }
-color-eyre = { version = "0.6.2", default-features = false }
->>>>>>> 97f84388
 derive_more = { version = "0.99.17", default-features = false, features = ["constructor", "display"] }
 dialoguer = { version = "0.10.4", default-features = false }
 directories = "5.0.1"
